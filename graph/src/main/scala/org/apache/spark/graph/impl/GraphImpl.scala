--- conflicted
+++ resolved
@@ -194,12 +194,7 @@
   override def mapTriplets[ED2: ClassManifest](f: EdgeTriplet[VD, ED] => ED2): Graph[VD, ED2] =
     GraphImpl.mapTriplets(this, f)
 
-<<<<<<< HEAD
-  override def subgraph(epred: EdgeTriplet[VD,ED] => Boolean = (x => true), 
-=======
-
   override def subgraph(epred: EdgeTriplet[VD,ED] => Boolean = (x => true),
->>>>>>> 6ee05be1
     vpred: (Vid, VD) => Boolean = ((a,b) => true) ): Graph[VD, ED] = {
 
     /** @todo The following code behaves deterministically on each
@@ -384,12 +379,7 @@
       .mapValues(a => a.toArray).cache()
   }
 
-<<<<<<< HEAD
-  protected def createLocalVidMap[ED: ClassManifest](eTable: RDD[(Pid, EdgePartition[ED])]): 
-=======
-
   protected def createLocalVidMap[ED: ClassManifest](eTable: RDD[(Pid, EdgePartition[ED])]):
->>>>>>> 6ee05be1
     RDD[(Pid, VertexIdToIndexMap)] = {
     eTable.mapPartitions( _.map{ case (pid, epart) =>
       val vidToIndex = new VertexIdToIndexMap
@@ -412,11 +402,7 @@
       pids.iterator.map { pid => new VertexMessage[VD](pid, vid, vdata) }
     }.partitionBy(replicationMap.partitioner.get).cache()
 
-<<<<<<< HEAD
-    replicationMap.zipPartitions(msgsByPartition){ 
-=======
     replicationMap.zipPartitions(msgsByPartition){
->>>>>>> 6ee05be1
       (mapIter, msgsIter) =>
       val (pid, vidToIndex) = mapIter.next()
       assert(!mapIter.hasNext)
@@ -432,12 +418,7 @@
     // @todo assert edge table has partitioner
   }
 
-<<<<<<< HEAD
-  def makeTriplets[VD: ClassManifest, ED: ClassManifest]( 
-=======
-
   def makeTriplets[VD: ClassManifest, ED: ClassManifest](
->>>>>>> 6ee05be1
     localVidMap: RDD[(Pid, VertexIdToIndexMap)],
     vTableReplicatedValues: RDD[(Pid, Array[VD]) ],
     eTable: RDD[(Pid, EdgePartition[ED])]): RDD[EdgeTriplet[VD, ED]] = {
@@ -496,18 +477,15 @@
       val msgBS = new BitSet(vertexArray.size)
       // Iterate over the partition
       val et = new EdgeTriplet[VD, ED]
-<<<<<<< HEAD
+
       edgePartition.foreach { e =>
-=======
-      edgePartition.foreach{e =>
->>>>>>> 6ee05be1
         et.set(e)
         et.srcAttr = vmap(e.srcId)
         et.dstAttr = vmap(e.dstId)
         // TODO(rxin): rewrite the foreach using a simple while loop to speed things up.
         // Also given we are only allowing zero, one, or two messages, we can completely unroll
         // the for loop.
-        mapFunc(et).foreach{ case (vid, msg) =>
+        mapFunc(et).foreach { case (vid, msg) =>
           // verify that the vid is valid
           assert(vid == et.srcId || vid == et.dstId)
           // Get the index of the key
